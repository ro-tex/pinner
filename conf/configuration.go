package conf

import (
	"fmt"
	"os"
	"strconv"

	"github.com/joho/godotenv"
	"github.com/skynetlabs/pinner/database"
	"gitlab.com/NebulousLabs/errors"
)

// Default configuration values.
// For individual descriptions see Config.
const (
	defaultAccountsHost       = "10.10.10.70"
	defaultAccountsPort       = "3000"
	defaultLogLevel           = "info"
	defaultSiaAPIHost         = "10.10.10.10"
	defaultSiaAPIPort         = "9980"
	defaultMinNumberOfPinners = 1
)

type (
	// Config represents the entire configurable state of the service. If a
	// value is not here, then it can't be configured.
<<<<<<< HEAD
	//
	// AccountsHost defines the IP or hostname of the local accounts service.
	// AccountsPort defines the port of the local accounts service.
	// DBUser username for connecting to the database.
	// DBPassword password for connecting to the database.
	// DBHost host for connecting to the database.
	// DBPort port for connecting to the database.
	// LogLevel defines the logging level of the entire service.
	// MinNumberOfPinners defines the minimum number of pinning servers which a
	// 	skylink needs in order to not be considered underpinned. Anything below
	// 	this value requires more servers to pin the skylink.
	// ServerName holds the name of the current server. This name will be used
	// 	for identifying which servers are pinning a given skylink.
	// SiaAPIPassword is the apipassword for the local skyd
	// SiaAPIHost is the hostname/IP of the local skyd
	// SiaAPIPort is the port of the local skyd
	Config struct {
		AccountsHost       string
		AccountsPort       string
		DBUser             string
		DBPassword         string
		DBHost             string
		DBPort             string
		LogLevel           string
		MinNumberOfPinners int
		ServerName         string
		SiaAPIPassword     string
		SiaAPIHost         string
		SiaAPIPort         string
=======
	Config struct {
		// AccountsHost defines the IP or hostname of the local accounts service.
		AccountsHost string
		// AccountsPort defines the port of the local accounts service.
		AccountsPort string
		// DBCredentials holds all the information we need to connect to the DB.
		DBCredentials database.DBCredentials
		// LogLevel defines the logging level of the entire service.
		LogLevel string
		// ServerName holds the name of the current server. This name will be
		// used for identifying which servers are pinning a given skylink.
		ServerName string
		// SiaAPIPassword is the apipassword for the local skyd
		SiaAPIPassword string
		// SiaAPIHost is the hostname/IP of the local skyd
		SiaAPIHost string
		// SiaAPIPort is the port of the local skyd
		SiaAPIPort string
>>>>>>> a497a526
	}
)

// LoadConfig loads the required service defaultConfig from the environment and
// the provided .env file.
func LoadConfig() (Config, error) {
	// Load the environment variables from the .env file.
	// Existing variables take precedence and won't be overwritten.
	_ = godotenv.Load()

	// Start with the default values.
	cfg := Config{
		AccountsHost:  defaultAccountsHost,
		AccountsPort:  defaultAccountsPort,
		DBCredentials: database.DBCredentials{},
		LogLevel:      defaultLogLevel,
		SiaAPIHost:    defaultSiaAPIHost,
		SiaAPIPort:    defaultSiaAPIPort,
	}

	var ok bool
	var val string

	// Required
	if cfg.ServerName, ok = os.LookupEnv("SERVER_DOMAIN"); !ok {
		return Config{}, errors.New("missing env var SERVER_DOMAIN")
	}
	if cfg.DBCredentials.User, ok = os.LookupEnv("SKYNET_DB_USER"); !ok {
		return Config{}, errors.New("missing env var SKYNET_DB_USER")
	}
	if cfg.DBCredentials.Password, ok = os.LookupEnv("SKYNET_DB_PASS"); !ok {
		return Config{}, errors.New("missing env var SKYNET_DB_PASS")
	}
	if cfg.DBCredentials.Host, ok = os.LookupEnv("SKYNET_DB_HOST"); !ok {
		return Config{}, errors.New("missing env var SKYNET_DB_HOST")
	}
	if cfg.DBCredentials.Port, ok = os.LookupEnv("SKYNET_DB_PORT"); !ok {
		return Config{}, errors.New("missing env var SKYNET_DB_PORT")
	}
	if cfg.SiaAPIPassword, ok = os.LookupEnv("SIA_API_PASSWORD"); !ok {
		return Config{}, errors.New("missing env var SIA_API_PASSWORD")
	}

	// Optional
	if val, ok = os.LookupEnv("SKYNET_ACCOUNTS_HOST"); ok {
		cfg.AccountsHost = val
	}
	if val, ok = os.LookupEnv("SKYNET_ACCOUNTS_PORT"); ok {
		cfg.AccountsPort = val
	}
	if val, ok = os.LookupEnv("PINNER_LOG_LEVEL"); ok {
		cfg.LogLevel = val
	}
	if val, ok = os.LookupEnv("API_HOST"); ok {
		cfg.SiaAPIHost = val
	}
	if val, ok = os.LookupEnv("API_PORT"); ok {
		cfg.SiaAPIPort = val
	}
	if val, ok = os.LookupEnv("PINNER_MIN_PINNERS"); ok {
		num, err := strconv.Atoi(val)
		if err != nil || num < 1 {
			return Config{}, fmt.Errorf("invalid PINNER_MIN_PINNERS value, it needs to be a natural number (an integer > 0)")
		}
		cfg.MinNumberOfPinners = num
	}

	return cfg, nil
}<|MERGE_RESOLUTION|>--- conflicted
+++ resolved
@@ -24,37 +24,6 @@
 type (
 	// Config represents the entire configurable state of the service. If a
 	// value is not here, then it can't be configured.
-<<<<<<< HEAD
-	//
-	// AccountsHost defines the IP or hostname of the local accounts service.
-	// AccountsPort defines the port of the local accounts service.
-	// DBUser username for connecting to the database.
-	// DBPassword password for connecting to the database.
-	// DBHost host for connecting to the database.
-	// DBPort port for connecting to the database.
-	// LogLevel defines the logging level of the entire service.
-	// MinNumberOfPinners defines the minimum number of pinning servers which a
-	// 	skylink needs in order to not be considered underpinned. Anything below
-	// 	this value requires more servers to pin the skylink.
-	// ServerName holds the name of the current server. This name will be used
-	// 	for identifying which servers are pinning a given skylink.
-	// SiaAPIPassword is the apipassword for the local skyd
-	// SiaAPIHost is the hostname/IP of the local skyd
-	// SiaAPIPort is the port of the local skyd
-	Config struct {
-		AccountsHost       string
-		AccountsPort       string
-		DBUser             string
-		DBPassword         string
-		DBHost             string
-		DBPort             string
-		LogLevel           string
-		MinNumberOfPinners int
-		ServerName         string
-		SiaAPIPassword     string
-		SiaAPIHost         string
-		SiaAPIPort         string
-=======
 	Config struct {
 		// AccountsHost defines the IP or hostname of the local accounts service.
 		AccountsHost string
@@ -64,6 +33,10 @@
 		DBCredentials database.DBCredentials
 		// LogLevel defines the logging level of the entire service.
 		LogLevel string
+		// MinNumberOfPinners defines the minimum number of pinning servers which a
+		// 	skylink needs in order to not be considered underpinned. Anything below
+		// 	this value requires more servers to pin the skylink.
+		MinNumberOfPinners int
 		// ServerName holds the name of the current server. This name will be
 		// used for identifying which servers are pinning a given skylink.
 		ServerName string
@@ -73,7 +46,6 @@
 		SiaAPIHost string
 		// SiaAPIPort is the port of the local skyd
 		SiaAPIPort string
->>>>>>> a497a526
 	}
 )
 
@@ -86,12 +58,13 @@
 
 	// Start with the default values.
 	cfg := Config{
-		AccountsHost:  defaultAccountsHost,
-		AccountsPort:  defaultAccountsPort,
-		DBCredentials: database.DBCredentials{},
-		LogLevel:      defaultLogLevel,
-		SiaAPIHost:    defaultSiaAPIHost,
-		SiaAPIPort:    defaultSiaAPIPort,
+		AccountsHost:       defaultAccountsHost,
+		AccountsPort:       defaultAccountsPort,
+		DBCredentials:      database.DBCredentials{},
+		LogLevel:           defaultLogLevel,
+		MinNumberOfPinners: 1,
+		SiaAPIHost:         defaultSiaAPIHost,
+		SiaAPIPort:         defaultSiaAPIPort,
 	}
 
 	var ok bool
