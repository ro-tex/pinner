--- conflicted
+++ resolved
@@ -13,6 +13,8 @@
 		AccountsHost: "10.10.10.70",
 		AccountsPort: "3000",
 		LogLevel:     "info",
+		SiaAPIHost:   "10.10.10.10",
+		SiaAPIPort:   "9980",
 	}
 )
 
@@ -28,28 +30,23 @@
 	// DBPort port for connecting to the database.
 	// LogLevel defines the logging level of the entire service.
 	// ServerName holds the name of the current server. This name will be used
-<<<<<<< HEAD
-	// for identifying which servers are pinning a given skylink.
-	ServerName string
+	// 	for identifying which servers are pinning a given skylink.
 	// SiaAPIPassword is the apipassword for the local skyd
-	SiaAPIPassword string
 	// SiaAPIHost is the hostname/IP of the local skyd
-	SiaAPIHost = "10.10.10.10"
 	// SiaAPIPort is the port of the local skyd
-	SiaAPIPort = "9980"
-=======
-	// 	for identifying which servers are pinning a given skylink.
 	Config struct {
-		AccountsHost string
-		AccountsPort string
-		DBUser       string
-		DBPassword   string
-		DBHost       string
-		DBPort       string
-		LogLevel     string
-		ServerName   string
+		AccountsHost   string
+		AccountsPort   string
+		DBUser         string
+		DBPassword     string
+		DBHost         string
+		DBPort         string
+		LogLevel       string
+		ServerName     string
+		SiaAPIPassword string
+		SiaAPIHost     string
+		SiaAPIPort     string
 	}
->>>>>>> dd1a1d17
 )
 
 // Conf returns the current state of the configuration of the service.
@@ -83,7 +80,7 @@
 	if configuration.DBPort, ok = os.LookupEnv("SKYNET_DB_PORT"); !ok {
 		return errors.New("missing env var SKYNET_DB_PORT")
 	}
-	if SiaAPIPassword, ok = os.LookupEnv("SIA_API_PASSWORD"); !ok {
+	if configuration.SiaAPIPassword, ok = os.LookupEnv("SIA_API_PASSWORD"); !ok {
 		return errors.New("missing env var SIA_API_PASSWORD")
 	}
 
@@ -98,10 +95,10 @@
 		configuration.LogLevel = val
 	}
 	if val, ok = os.LookupEnv("API_HOST"); ok {
-		SiaAPIHost = val
+		configuration.SiaAPIHost = val
 	}
 	if val, ok = os.LookupEnv("API_PORT"); ok {
-		SiaAPIPort = val
+		configuration.SiaAPIPort = val
 	}
 
 	return nil
