package workers

import (
	"context"
	"testing"
	"time"

	"github.com/skynetlabs/pinner/conf"
	"github.com/skynetlabs/pinner/database"
	"github.com/skynetlabs/pinner/skyd"
	"github.com/skynetlabs/pinner/test"
	"gitlab.com/NebulousLabs/errors"
	"gitlab.com/SkynetLabs/skyd/build"
	"gitlab.com/SkynetLabs/skyd/skymodules"
	"go.sia.tech/siad/modules"
)

const (
	// cyclesToWait establishes a common number of sleepBetweenScans cycles we
	// should wait until we consider that a file has been or hasn't been picked
	// by the scanner.
	cyclesToWait = 5
)

// TestScannerDryRun ensures that dry_run works as expected.
func TestScannerDryRun(t *testing.T) {
	if testing.Short() {
		t.SkipNow()
	}
	t.Parallel()

	ctx, cancel := test.Context()
	defer cancel()
	db, err := test.NewDatabase(ctx, t.Name())
	if err != nil {
		t.Fatal(err)
	}
	// Set dry_run: true.
	err = db.SetConfigValue(ctx, conf.ConfDryRun, "true")
	if err != nil {
		t.Fatal(err)
	}
	defer func() {
		err = db.SetConfigValue(ctx, conf.ConfDryRun, "false")
		if err != nil {
			t.Fatal(err)
		}
	}()

	cfg, err := test.LoadTestConfig()
	if err != nil {
		t.Fatal(err)
	}
	skydcm := skyd.NewSkydClientMock()
	serverName := t.Name()
	scanner := NewScanner(db, test.NewDiscardLogger(), cfg.MinPinners, serverName, cfg.SleepBetweenScans, skydcm)
	defer func() {
		if e := scanner.Close(); e != nil {
			t.Error(errors.AddContext(e, "failed to close threadgroup"))
		}
	}()
	err = scanner.Start()
	if err != nil {
		t.Fatal(err)
	}

	// Trigger a pin event.
	//
	// Add a skylink from the name of a different server.
	sl := test.RandomSkylink()
	otherServer := "other server"
	_, err = db.CreateSkylink(ctx, sl, otherServer)
	if err != nil {
		t.Fatal(err)
	}
	// Sleep for a while, giving a chance to the scanner to pick the skylink up.
	time.Sleep(cyclesToWait * scanner.SleepBetweenScans())
	// Make sure the skylink isn't pinned on the local (mock) skyd.
	if skydcm.IsPinning(sl.String()) {
		t.Fatal("We didn't expect skyd to be pinning this.")
	}
	// Remove the other server, making the file underpinned.
	err = db.RemoveServerFromSkylinks(ctx, []string{sl.String()}, otherServer)
	if err != nil {
		t.Fatal(err)
	}

	// Wait - the skylink should not be picked up and pinned on the local skyd.
	time.Sleep(cyclesToWait * scanner.SleepBetweenScans())

	// Verify skyd doesn't have the pin.
	//
	// Make sure the skylink is not pinned on the local (mock) skyd.
	if skydcm.IsPinning(sl.String()) {
		t.Fatal("We did not expect skyd to be pinning this.")
	}

	// Turn off dry run.
	err = db.SetConfigValue(ctx, conf.ConfDryRun, "false")
	if err != nil {
		t.Fatal(err)
	}

	// Wait for the skylink should be picked up and pinned on the local skyd.
	err = build.Retry(2*cyclesToWait, scanner.SleepBetweenScans(), func() error {
		// Make sure the skylink is pinned on the local (mock) skyd.
		if !skydcm.IsPinning(sl.String()) {
			return errors.New("we expected skyd to be pinning this")
		}
		return nil
	})
	if err != nil {
		t.Fatal(err)
	}
}

// TestScanner_calculateSleep ensures that staticEstimateTimeToFull returns what
// we expect.
func TestScanner_calculateSleep(t *testing.T) {
	tests := map[string]struct {
		dataSize      uint64
		expectedSleep time.Duration
	}{
		"small file": {
			1 << 20, // 1 MB
			3 * time.Second,
		},
		"5 MB": {
			1 << 20 * 5, // 5 MB
			3 * time.Second,
		},
		"50 MB": {
			1 << 20 * 50, // 50 MB
			7 * time.Second,
		},
		"500 MB": {
			1 << 20 * 500, // 500 MB
			48 * time.Second,
		},
		"5 GB": {
			1 << 30 * 5, // 5 GB
			480 * time.Second,
		},
	}

	skydMock := skyd.NewSkydClientMock()
	scanner := Scanner{
		staticSkydClient: skydMock,
	}
	skylink := test.RandomSkylink()

	for tname, tt := range tests {
		// Prepare the mock.
		meta := skymodules.SkyfileMetadata{Length: tt.dataSize}
		skydMock.SetMetadata(skylink.String(), meta, nil)

		sleep := scanner.staticEstimateTimeToFull(skylink)
		if sleep != tt.expectedSleep {
			t.Errorf("%s: expected %ds, got %ds", tname, tt.expectedSleep/time.Second, sleep/time.Second)
		}
	}
}

// TestScanner ensures that Scanner does its job.
func TestScanner(t *testing.T) {
	if testing.Short() {
		t.SkipNow()
	}
	t.Parallel()

	// This is an entire test suite, so it's possible for it to run well beyond
	// our default timeout for a single test. That's why we use a context with
	// no timeout.
	ctx := context.Background()
	db, err := test.NewDatabase(ctx, t.Name())
	if err != nil {
		t.Fatal(err)
	}
	cfg, err := test.LoadTestConfig()
	if err != nil {
		t.Fatal(err)
	}

	tests := map[string]func(t *testing.T, db *database.DB, cfg conf.Config, skydcm *skyd.ClientMock){
		"Base":                   testBase,
		"SleepForOrUntilStopped": testSleepForOrUntilStopped,
		"EstimateTimeToFull":     testEstimateTimeToFull,
		"WaitUntilHealthy":       testWaitUntilHealthy,
	}

	skydcm := skyd.NewSkydClientMock()
	for name, tt := range tests {
		t.Run(name, curryTest(tt, db, cfg, skydcm))
	}
}

// curryTest transforms a custom test function into a standard test function.
func curryTest(fn func(t *testing.T, db *database.DB, cfg conf.Config, skydcm *skyd.ClientMock), db *database.DB, cfg conf.Config, skydcm *skyd.ClientMock) func(t *testing.T) {
	return func(t *testing.T) {
		fn(t, db, cfg, skydcm)
	}
}

// testBase ensures that Scanner works as expected in the general case.
func testBase(t *testing.T, db *database.DB, cfg conf.Config, skydcm *skyd.ClientMock) {
	scanner := NewScanner(db, test.NewDiscardLogger(), cfg.MinPinners, t.Name(), cfg.SleepBetweenScans, skydcm)
	defer func() {
		if e := scanner.Close(); e != nil {
			t.Error(errors.AddContext(e, "failed to close threadgroup"))
		}
	}()
	err := scanner.Start()
	if err != nil {
		t.Fatal(err)
	}

	ctx, cancel := test.Context()
	defer cancel()
	// Add a skylink from the name of a different server.
	sl := test.RandomSkylink()
	otherServer := "other server"
	_, err = db.CreateSkylink(ctx, sl, otherServer)
	if err != nil {
		t.Fatal(err)
	}

	// Sleep for a while, giving a chance to the scanner to pick the skylink up.
	time.Sleep(cyclesToWait * scanner.SleepBetweenScans())
	// Make sure the skylink isn't pinned on the local (mock) skyd.
	if skydcm.IsPinning(sl.String()) {
		t.Fatal("We didn't expect skyd to be pinning this.")
	}
	// Remove the other server, making the file underpinned.
	err = db.RemoveServerFromSkylinks(ctx, []string{sl.String()}, otherServer)
	if err != nil {
		t.Fatal(err)
	}

	// Wait for the skylink should be picked up and pinned on the local skyd.
	err = build.Retry(cyclesToWait, scanner.SleepBetweenScans(), func() error {
		// Make sure the skylink is pinned on the local (mock) skyd.
		if !skydcm.IsPinning(sl.String()) {
			return errors.New("we expected skyd to be pinning this")
		}
		return nil
	})
	if err != nil {
		t.Fatal(err)
	}
}

// testSleepForOrUntilStopped ensures that staticSleepForOrUntilStopped
// functions properly.
func testSleepForOrUntilStopped(t *testing.T, db *database.DB, cfg conf.Config, skydcm *skyd.ClientMock) {
	s := NewScanner(db, test.NewDiscardLogger(), cfg.MinPinners, t.Name(), cfg.SleepBetweenScans, skydcm)
	// Sleep for 10ms, expect false.
	stopped := s.staticSleepForOrUntilStopped(10 * time.Millisecond)
	if stopped {
		t.Fatal("Unexpected.")
	}
	// Schedule a stop in 10ms.
	go func() {
		time.Sleep(10 * time.Millisecond)
		_ = s.Close()
	}()
	// Sleep for 100ms, expect to be stopped in 10ms.
	t0 := time.Now().UTC()
	stopped = s.staticSleepForOrUntilStopped(100 * time.Millisecond)
	if !stopped {
		t.Fatal("Unexpected")
	}
	// Expect current time to be t0 + 10ms. Give 5ms tolerance.
	if time.Now().UTC().After(t0.Add(15 * time.Millisecond)) {
		t.Fatalf("Expected to sleep for about 10ms, slept for %d ms", time.Now().UTC().Sub(t0).Milliseconds())
	}
}

// testEstimateTimeToFull ensures that staticEstimateTimeToFull functions
// correctly.
func testEstimateTimeToFull(t *testing.T, db *database.DB, cfg conf.Config, skydcm *skyd.ClientMock) {
	s := NewScanner(db, test.NewDiscardLogger(), cfg.MinPinners, t.Name(), cfg.SleepBetweenScans, skydcm)

	chunk := 10 * modules.SectorSizeStandard
	oneChunkTime := time.Duration((1*chunk*fanoutRedundancy+(baseSectorRedundancy-1)*modules.SectorSize)/assumedUploadSpeedInBytes) * time.Second
	twoChunkTime := time.Duration((2*chunk*fanoutRedundancy+(baseSectorRedundancy-1)*modules.SectorSize)/assumedUploadSpeedInBytes) * time.Second

	tests := map[string]struct {
		size    uint64
		err     error
		expTime time.Duration
	}{
		"error": {
			err:     errors.New("error while fetching metadata"),
			expTime: SleepBetweenPins, // 1ms
		},
		"zero": {
			size:    0,            // defaults to one chunk
			expTime: oneChunkTime, // 3s
		},
		"one": {
			size:    1024,         // rounds up to one chunk
			expTime: oneChunkTime, // 3s
		},
		"two": {
			size:    1024 + chunk, // rounds up to two chunks
			expTime: twoChunkTime, // 7s
		},
	}

	sl := test.RandomSkylink()
	for name, tt := range tests {
		// Set the size.
		skydcm.SetMetadata(sl.String(), skymodules.SkyfileMetadata{Length: tt.size}, tt.err)
		// Get the time.
		estTime := s.staticEstimateTimeToFull(sl)
		if estTime != tt.expTime {
			t.Errorf("Test '%s': expected %s, got %s", name, tt.expTime, estTime)
		}
	}
}

// testWaitUntilHealthy ensures that staticWaitUntilHealthy functions correctly.
func testWaitUntilHealthy(t *testing.T, db *database.DB, cfg conf.Config, skydcm *skyd.ClientMock) {
	s := NewScanner(db, test.NewDiscardLogger(), cfg.MinPinners, t.Name(), cfg.SleepBetweenScans, skydcm)

	sl := test.RandomSkylink()
	sp, err := sl.SiaPath()
	if err != nil {
		t.Fatal(err)
	}
	// Set health to "unhealthy".
	skydcm.SetHealth(sp, 0.99)

	// Wait for the file to become healthy.
	// Expect this to hit the deadline after 6s.
	t0 := time.Now().UTC()
	s.staticWaitUntilHealthy(sl, sp)
	t1 := time.Now().UTC()
	// Expect the time difference to be around 6s. Add 5ms tolerance.
	if t0.Add(6*time.Second + 5*time.Millisecond).Before(t1) {
		t.Fatalf("Expected to wait for 6s, waited for %d ms", t1.Sub(t0).Milliseconds())
	}

	// Try again. This time we'll mark the skylink as healthy after 100ms.
	go func() {
		time.Sleep(100 * time.Millisecond)
		skydcm.SetHealth(sp, 0)
	}()
	t0 = time.Now().UTC()
	s.staticWaitUntilHealthy(sl, sp)
	t1 = time.Now().UTC()
<<<<<<< HEAD
	// Expect the time difference to be around 100ms. Add 5ms tolerance.
	if t0.Add(105 * time.Millisecond).Before(t1) {
=======
	// Expect the time difference to be around 100ms. Add 50ms tolerance.
	if t0.Add(150 * time.Millisecond).Before(t1) {
>>>>>>> ff9f79be
		t.Fatalf("Expected to wait for 100ms, waited for %d ms", t1.Sub(t0).Milliseconds())
	}

	// Set the metadata fetch to error out. Expect this to take ~2ms.
	skydcm.SetMetadata(sl.String(), skymodules.SkyfileMetadata{}, errors.New("metadata error"))
	t0 = time.Now().UTC()
	s.staticWaitUntilHealthy(sl, sp)
	t1 = time.Now().UTC()
	// Expect the time difference to be around 2ms. Add 2ms tolerance.
	if t0.Add(4 * time.Millisecond).Before(t1) {
		t.Fatalf("Expected to wait for 2ms, waited for %d ms", t1.Sub(t0).Milliseconds())
	}
}

// TestFindAndPinOneUnderpinnedSkylink ensures that
// managedFindAndPinOneUnderpinnedSkylink functions correctly.
func TestFindAndPinOneUnderpinnedSkylink(t *testing.T) {
	if testing.Short() {
		t.SkipNow()
	}
	t.Parallel()

	ctx, cancel := test.Context()
	defer cancel()
	db, err := test.NewDatabase(ctx, t.Name())
	if err != nil {
		t.Fatal(err)
	}
	cfg, err := test.LoadTestConfig()
	if err != nil {
		t.Fatal(err)
	}
	skydcm := skyd.NewSkydClientMock()
	serverName := t.Name()
	s := NewScanner(db, test.NewDiscardLogger(), cfg.MinPinners, serverName, cfg.SleepBetweenScans, skydcm)

	sl := test.RandomSkylink()

	// Look for underpinned skylinks in the empty DB.
	_, _, _, err = s.managedFindAndPinOneUnderpinnedSkylink()
	if !database.IsNoSkylinksNeedPinning(err) {
		t.Fatalf("Expected '%v', got '%v'", database.ErrNoUnderpinnedSkylinks, err)
	}

	// Add an underpinned skylink.
	_, err = db.CreateSkylink(ctx, sl, serverName)
	if err != nil {
		t.Fatal(err)
	}
	err = db.RemoveServerFromSkylinks(ctx, []string{sl.String()}, serverName)
	if err != nil {
		t.Fatal(err)
	}
	// Ensure the skylink is not pinned by skyd.
	if skydcm.IsPinning(sl.String()) {
		t.Fatal("Expected the skylink to not be pinned, yet.")
	}
	sl1, _, _, err := s.managedFindAndPinOneUnderpinnedSkylink()
	if err != nil {
		t.Fatal(err)
	}
	if !sl1.Equals(sl) {
		t.Fatalf("Expected '%s', got '%s'", sl.String(), sl1.String())
	}
	// Check if it's pinned by skyd.
	if !skydcm.IsPinning(sl.String()) {
		t.Fatal("Expected the skylink to be pinned.")
	}
	// Check if that is reflected in the DB.
	sls, err := db.SkylinksForServer(ctx, serverName)
	if err != nil {
		t.Fatal(err)
	}
	if !test.Contains(sls, sl.String()) {
		t.Fatalf("Expected to find '%s' among the skylinks pinned by this server, got '%v'", sl.String(), sls)
	}

	// We'll unmark the skylink as pinned by this server and we'll get it pinned
	// again. We expect the skyd client to return an ErrSkylinkAlreadyPinned
	// and then the scanner to add the server as a pinner of the skylink.
	err = db.RemoveServerFromSkylinks(ctx, []string{sl.String()}, serverName)
	if err != nil {
		t.Fatal(err)
	}
	_, _, _, err = s.managedFindAndPinOneUnderpinnedSkylink()
	if err != nil {
		t.Fatal(err)
	}
	sls, err = db.SkylinksForServer(ctx, serverName)
	if err != nil {
		t.Fatal(err)
	}
	if !test.Contains(sls, sl.String()) {
		t.Fatalf("Expected to find '%s' among the skylinks pinned by this server, got '%v'", sl.String(), sls)
	}
}<|MERGE_RESOLUTION|>--- conflicted
+++ resolved
@@ -349,13 +349,8 @@
 	t0 = time.Now().UTC()
 	s.staticWaitUntilHealthy(sl, sp)
 	t1 = time.Now().UTC()
-<<<<<<< HEAD
-	// Expect the time difference to be around 100ms. Add 5ms tolerance.
-	if t0.Add(105 * time.Millisecond).Before(t1) {
-=======
 	// Expect the time difference to be around 100ms. Add 50ms tolerance.
 	if t0.Add(150 * time.Millisecond).Before(t1) {
->>>>>>> ff9f79be
 		t.Fatalf("Expected to wait for 100ms, waited for %d ms", t1.Sub(t0).Milliseconds())
 	}
 
