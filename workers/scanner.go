package workers

import (
	"context"
	"fmt"
	"strings"
	"sync"
	"time"

	"github.com/sirupsen/logrus"
	"github.com/skynetlabs/pinner/conf"
	"github.com/skynetlabs/pinner/database"
	"github.com/skynetlabs/pinner/skyd"
	"gitlab.com/NebulousLabs/errors"
	"gitlab.com/NebulousLabs/fastrand"
	"gitlab.com/NebulousLabs/threadgroup"
	"gitlab.com/SkynetLabs/skyd/build"
	"gitlab.com/SkynetLabs/skyd/skymodules"
	"go.sia.tech/siad/modules"
)

/**
 PHASE 1: <DONE>
 - scan the DB once a day for underpinned files
 - when you find an underpinned file that's not currently locked
	- lock it
	- pin it locally and add the current server to its list
	- unlock it

 PHASE 2:
 - calculate server load by getting the total number and size of files pinned by each server
 - only pin underpinned files if the current server is in the lowest 20% of servers, otherwise exit before scanning further

 PHASE 3:
 - add a second scanner which looks for skylinks which should be unpinned and unpins them from the local skyd.
*/

// Handy constants used to improve readability.
const (
	assumedUploadSpeedInBytes = 1 << 30 / 4 / 8 // 25% of 1Gbps in bytes
	baseSectorRedundancy      = 10
	fanoutRedundancy          = 3
)

var (
	// SleepBetweenPins defines how long we'll sleep between pinning files.
	// We want to add this sleep in order to prevent a single server from
	// grabbing all underpinned files and overloading itself. We also want to
	// allow for some time for the newly pinned files to reach full redundancy
	// before we pin more files.
	SleepBetweenPins = build.Select(
		build.Var{
			Standard: 10 * time.Second,
			Dev:      time.Second,
			Testing:  time.Millisecond,
		}).(time.Duration)
	// SleepBetweenHealthChecks defines the wait time between calls to skyd to
	// check the current health of a given file.
	SleepBetweenHealthChecks = build.Select(
		build.Var{
			Standard: 5 * time.Second,
			Dev:      time.Second,
			Testing:  time.Millisecond,
		}).(time.Duration)

	// sleepBetweenScans defines how often we'll scan the DB for underpinned
	// skylinks.
	sleepBetweenScans = build.Select(build.Var{
		// In production we want to use a prime number of hours, so we can
		// de-sync the scan and the sweeps.
		Standard: 19 * time.Hour,
		Dev:      1 * time.Minute,
		Testing:  100 * time.Millisecond,
	}).(time.Duration)
	// sleepVariationFactor defines how much the sleep between scans will
	// vary between executions. It represents percent.
	sleepVariationFactor = 0.1
)

type (
	// Scanner is a background worker that periodically scans the database for
	// underpinned skylinks. Once an underpinned skylink is found (and it's not
	// being pinned by the local server already), Scanner pins it to the local
	// skyd.
	Scanner struct {
		staticDB                *database.DB
		staticLogger            *logrus.Logger
		staticServerName        string
		staticSkydClient        skyd.Client
		staticSleepBetweenScans time.Duration
		staticTG                *threadgroup.ThreadGroup

		dryRun     bool
		minPinners int
		mu         sync.Mutex
	}
)

// NewScanner creates a new Scanner instance.
func NewScanner(db *database.DB, logger *logrus.Logger, minPinners int, serverName string, customSleepBetweenScans time.Duration, skydClient skyd.Client) *Scanner {
	sleep := sleepBetweenScans
	if customSleepBetweenScans > 0 {
		sleep = customSleepBetweenScans
	}
	return &Scanner{
		staticDB:                db,
		staticLogger:            logger,
		staticServerName:        serverName,
		staticSkydClient:        skydClient,
		staticSleepBetweenScans: sleep,
		staticTG:                &threadgroup.ThreadGroup{},

		minPinners: minPinners,
	}
}

// Close stops the background worker thread.
func (s *Scanner) Close() error {
	return s.staticTG.Stop()
}

// Start launches the background worker thread that scans the DB for underpinned
// skylinks.
func (s *Scanner) Start() error {
	err := s.staticTG.Add()
	if err != nil {
		return err
	}

	go s.threadedScanAndPin()

	return nil
}

// threadedScanAndPin defines the scanning operation of Scanner.
func (s *Scanner) threadedScanAndPin() {
	defer s.staticTG.Done()

	// Main execution loop, goes on forever while the service is running.
	for {
		// Rebuild the cache and watch for service shutdown while doing that.
		res := s.staticSkydClient.RebuildCache()
		select {
		case <-s.staticTG.StopChan():
			return
		case <-res.ErrAvail:
			if res.ExternErr != nil {
				s.staticLogger.Warn(errors.AddContext(res.ExternErr, "failed to rebuild skyd client cache"))
			}
		}

<<<<<<< HEAD
		s.staticLogger.Tracef("Start scanning.")
		s.refreshDryRun()
		s.refreshMinPinners()
		s.pinUnderpinnedSkylinks()
		s.staticLogger.Tracef("End scanning.")
=======
		s.managedRefreshDryRun()
		s.managedRefreshMinPinners()
		s.managedPinUnderpinnedSkylinks()
>>>>>>> 4eaa76d2

		// Sleep between database scans.
		select {
		case <-time.After(s.SleepBetweenScans()):
		case <-s.staticTG.StopChan():
			s.staticLogger.Trace("Stopping scanner.")
			return
		}
	}
}

// managedPinUnderpinnedSkylinks loops over all underpinned skylinks and pins
// them.
func (s *Scanner) managedPinUnderpinnedSkylinks() {
	s.staticLogger.Trace("Entering managedPinUnderpinnedSkylinks.")
	defer s.staticLogger.Trace("Exiting  managedPinUnderpinnedSkylinks.")
	for {
		// Check for service shutdown before talking to the DB.
		select {
		case <-s.staticTG.StopChan():
			s.staticLogger.Trace("Stop channel closed.")
			return
		default:
		}

		skylink, sp, continueScanning, err := s.managedFindAndPinOneUnderpinnedSkylink()
		if !continueScanning {
			return
		}
		// We only check the error if we want to continue scanning. The error is
		// already logged and the only indication it gives us is whether we
		// should wait for the file we pinned to become healthy or not. If there
		// is an error, then there is nothing to wait for.
		if err == nil {
			// Block until the pinned skylink becomes healthy or until a timeout.
			s.managedWaitUntilHealthy(skylink, sp)
			continue
		}
		// In case of error we still want to sleep for a moment in order to
		// avoid a tight(ish) loop of errors when we either fail to pin or
		// fail to mark as pinned. Note that this only happens when we want
		// to continue scanning, otherwise we would have exited right after
		// managedFindAndPinOneUnderpinnedSkylink.
		select {
		case <-s.staticTG.StopChan():
			s.staticLogger.Trace("Stop channel closed.")
			return
		case <-time.After(SleepBetweenPins):
		}
	}
}

// managedFindAndPinOneUnderpinnedSkylink scans the database for one skylinks which is
// either locked by the current server or underpinned. If it finds such a
// skylink, it pins it to the local skyd. The method returns true until it finds
// no further skylinks to process or until it encounters an unrecoverable error,
// such as bad credentials, dead skyd, etc.
func (s *Scanner) managedFindAndPinOneUnderpinnedSkylink() (skylink skymodules.Skylink, sf skymodules.SiaPath, continueScanning bool, err error) {
	s.staticLogger.Trace("Entering managedFindAndPinOneUnderpinnedSkylink")
	defer s.staticLogger.Trace("Exiting  managedFindAndPinOneUnderpinnedSkylink")

	s.mu.Lock()
	dryRun := s.dryRun
	minPinners := s.minPinners
	s.mu.Unlock()

	sl, err := s.staticDB.FindAndLockUnderpinned(context.TODO(), s.staticServerName, minPinners)
	if database.IsNoSkylinksNeedPinning(err) {
		return skymodules.Skylink{}, skymodules.SiaPath{}, false, err
	}
	if err != nil {
		s.staticLogger.Warn(errors.AddContext(err, "failed to fetch underpinned skylink"))
		return skymodules.Skylink{}, skymodules.SiaPath{}, false, err
	}
	defer func() {
		err = s.staticDB.UnlockSkylink(context.TODO(), sl, s.staticServerName)
		if err != nil {
			s.staticLogger.Debug(errors.AddContext(err, "failed to unlock skylink after trying to pin it"))
		}
	}()

	// Check for a dry run.
	if dryRun {
		s.staticLogger.Infof("[DRY RUN] Successfully pinned '%s'", sl)
		return skymodules.Skylink{}, skymodules.SiaPath{}, false, errors.New("dry run")
	}

	sf, err = s.staticSkydClient.Pin(sl.String())
	if errors.Contains(err, skyd.ErrSkylinkAlreadyPinned) {
		s.staticLogger.Info(err)
		// The skylink is already pinned locally but it's not marked as such.
		err = s.staticDB.AddServerForSkylink(context.TODO(), sl, s.staticServerName, false)
		if err != nil {
			s.staticLogger.Debug(errors.AddContext(err, "failed to mark as pinned by this server"))
		}
		return skymodules.Skylink{}, skymodules.SiaPath{}, true, err
	}
	if err != nil && (strings.Contains(err.Error(), "API authentication failed.") ||
		strings.Contains(err.Error(), "connect: connection refused")) {
		err = errors.AddContext(err, fmt.Sprintf("unrecoverable error while pinning '%s'", sl))
		s.staticLogger.Error(err)
		return skymodules.Skylink{}, skymodules.SiaPath{}, false, err
	}
	if err != nil {
		s.staticLogger.Warn(errors.AddContext(err, fmt.Sprintf("failed to pin '%s'", sl)))
		// Since this is not an unrecoverable error, we'll signal the caller to
		// continue trying to pin other skylinks.
		return skymodules.Skylink{}, skymodules.SiaPath{}, true, err
	}
	s.staticLogger.Infof("Successfully pinned '%s'", sl)
	err = s.staticDB.AddServerForSkylink(context.TODO(), sl, s.staticServerName, false)
	if err != nil {
		s.staticLogger.Debug(errors.AddContext(err, "failed to mark as pinned by this server"))
	}
	return sl, sf, true, nil
}

// estimateTimeToFull calculates how long we should sleep after pinning the given
// skylink in order to give the renter time to fully upload it before we pin
// another one. It returns a ballpark value.
//
// This method makes some assumptions for simplicity:
// * assumes lazy pinning, meaning that none of the fanout is uploaded
// * all skyfiles are assumed to be large files (base sector + fanout) and the
//	metadata is assumed to fill up the base sector (to err on the safe side)
func (s *Scanner) estimateTimeToFull(skylink skymodules.Skylink) time.Duration {
	meta, err := s.staticSkydClient.Metadata(skylink.String())
	if err != nil {
		err = errors.AddContext(err, "failed to get metadata for skylink")
		s.staticLogger.Error(err)
		return SleepBetweenPins
	}
	chunkSize := 10 * modules.SectorSizeStandard
	numChunks := meta.Length / chunkSize
	if meta.Length%chunkSize > 0 {
		numChunks++
	}
	// remainingUpload is the amount of data we expect to need to upload until
	// the skyfile reaches full redundancy.
	remainingUpload := numChunks*chunkSize*fanoutRedundancy + (baseSectorRedundancy-1)*modules.SectorSize
	secondsRemaining := remainingUpload / assumedUploadSpeedInBytes
	return time.Duration(secondsRemaining) * time.Second
}

// managedRefreshDryRun makes sure the local value of dry_run matches the one
// in the database.
func (s *Scanner) managedRefreshDryRun() {
	dr, err := conf.DryRun(context.TODO(), s.staticDB)
	if err != nil {
		s.staticLogger.Warn(errors.AddContext(err, "failed to fetch the DB value for dry_run"))
		return
	}
	s.staticLogger.Tracef("Current dry_run value: %t", dr)
	s.mu.Lock()
	s.dryRun = dr
	s.mu.Unlock()
}

// managedRefreshMinPinners makes sure the local value of min pinners matches the one
// in the database.
func (s *Scanner) managedRefreshMinPinners() {
	mp, err := conf.MinPinners(context.TODO(), s.staticDB)
	if err != nil {
		s.staticLogger.Warn(errors.AddContext(err, "failed to fetch the DB value for min_pinners"))
		return
	}
	s.mu.Lock()
	s.minPinners = mp
	s.mu.Unlock()
}

// managedWaitUntilHealthy blocks until the given skylinks becomes fully healthy
// or a timeout occurs.
//
// The method is marked as managed because it performs long-running operations.
func (s *Scanner) managedWaitUntilHealthy(skylink skymodules.Skylink, sp skymodules.SiaPath) {
	deadlineTimer := s.staticDeadline(skylink)
	defer deadlineTimer.Stop()
	ticker := time.NewTicker(SleepBetweenHealthChecks)
	defer ticker.Stop()

	// Wait for the pinned file to become fully healthy.
	for {
		health, err := s.staticSkydClient.FileHealth(sp)
		if err != nil {
			err = errors.AddContext(err, "failed to get sia file's health")
			s.staticLogger.Error(err)
			break
		}
		// We use NeedsRepair instead of comparing the health to zero because
		// skyd might stop repairing the file before it reaches perfect health.
		if !skymodules.NeedsRepair(health) {
			break
		}
		select {
		case <-ticker.C:
			s.staticLogger.Debugf("Waiting for '%s' to become fully healthy. Current health: %.2f", skylink, health)
		case <-deadlineTimer.C:
			s.staticLogger.Warnf("Skylink '%s' failed to reach full health within the time limit.", skylink)
			break
		case <-s.staticTG.StopChan():
			return
		}
	}
}

// SleepBetweenScans defines how often we'll scan the DB for underpinned
// skylinks. The returned value varies by +/-sleepVariationFactor and it's
// centered on sleepBetweenScans.
func (s *Scanner) SleepBetweenScans() time.Duration {
	variation := int(float64(s.staticSleepBetweenScans) * sleepVariationFactor)
	upper := int(s.staticSleepBetweenScans) + variation
	lower := int(s.staticSleepBetweenScans) - variation
	rng := upper - lower
	return time.Duration(fastrand.Intn(rng) + lower)
}

// staticDeadline calculates how much we are willing to wait for a skylink to be fully
// healthy before giving up. It's twice the expected time, as returned by
// estimateTimeToFull.
func (s *Scanner) staticDeadline(skylink skymodules.Skylink) *time.Timer {
	return time.NewTimer(2 * s.estimateTimeToFull(skylink))
}<|MERGE_RESOLUTION|>--- conflicted
+++ resolved
@@ -149,17 +149,11 @@
 			}
 		}
 
-<<<<<<< HEAD
 		s.staticLogger.Tracef("Start scanning.")
-		s.refreshDryRun()
-		s.refreshMinPinners()
-		s.pinUnderpinnedSkylinks()
-		s.staticLogger.Tracef("End scanning.")
-=======
 		s.managedRefreshDryRun()
 		s.managedRefreshMinPinners()
 		s.managedPinUnderpinnedSkylinks()
->>>>>>> 4eaa76d2
+		s.staticLogger.Tracef("End scanning.")
 
 		// Sleep between database scans.
 		select {
