--- conflicted
+++ resolved
@@ -160,44 +160,8 @@
 		if !continueScanning {
 			return
 		}
-<<<<<<< HEAD
 		// Block until the pinned skylink becomes healthy or until a timeout.
 		s.waitUntilHealthy(skylink, sp)
-=======
-		if sp.IsEmpty() {
-			continue
-		}
-
-		deadlineTimer := s.deadline(skylink)
-		defer deadlineTimer.Stop()
-		ticker := time.NewTicker(SleepBetweenHealthChecks)
-		defer ticker.Stop()
-
-		// Wait for the pinned file to become fully healthy.
-		for {
-			health, err := s.staticSkydClient.FileHealth(sp)
-			if err != nil {
-				err = errors.AddContext(err, "failed to get sia file's health")
-				s.staticLogger.Error(err)
-				build.Critical(err)
-				break
-			}
-			if health == 0 {
-				// The file is now fully uploaded and healthy.
-				break
-			}
-			select {
-			case <-ticker.C:
-				s.staticLogger.Tracef("Waiting for '%s' to become fully healthy. Current health: %.2f", skylink, health)
-			case <-deadlineTimer.C:
-				s.staticLogger.Warnf("Skylink '%s' failed to reach full health within the time limit.", skylink)
-				break
-			case <-s.staticTG.StopChan():
-				s.staticLogger.Trace("Stop channel closed.")
-				return
-			}
-		}
->>>>>>> d7cd12d1
 	}
 }
 
@@ -211,15 +175,8 @@
 	defer s.staticLogger.Trace("Exiting findAndPinOneUnderpinnedSkylink")
 
 	sl, err := s.staticDB.FindAndLockUnderpinned(context.TODO(), s.staticServerName, s.staticMinPinners)
-<<<<<<< HEAD
 	if database.IsNoSkylinksNeedPinning(err) {
-		return
-=======
-	if errors.Contains(err, database.ErrSkylinkNotExist) {
-		// No more underpinned skylinks pinnable by this server.
-		s.staticLogger.Trace("No underpinned skylinks found.")
 		return skymodules.Skylink{}, skymodules.SiaPath{}, false
->>>>>>> d7cd12d1
 	}
 	if err != nil {
 		s.staticLogger.Warn(errors.AddContext(err, "failed to fetch underpinned skylink"))
@@ -292,7 +249,7 @@
 
 // waitUntilHealthy blocks until the given skylinks becomes fully healthy or a
 // timeout occurs.
-func (s *Scanner) waitUntilHealthy(skylink string, sp skymodules.SiaPath) {
+func (s *Scanner) waitUntilHealthy(skylink skymodules.Skylink, sp skymodules.SiaPath) {
 	deadlineTimer := s.deadline(skylink)
 	defer deadlineTimer.Stop()
 	ticker := time.NewTicker(SleepBetweenHealthChecks)
