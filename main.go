--- conflicted
+++ resolved
@@ -3,11 +3,7 @@
 import (
 	"context"
 	"log"
-<<<<<<< HEAD
-	"os"
 	"time"
-=======
->>>>>>> 97da18ea
 
 	"github.com/skynetlabs/pinner/api"
 	"github.com/skynetlabs/pinner/build"
