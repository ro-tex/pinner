package workers

import (
	"context"
	"testing"
	"time"

	"github.com/skynetlabs/pinner/conf"
	"github.com/skynetlabs/pinner/skyd"
	"github.com/skynetlabs/pinner/test"
	"github.com/skynetlabs/pinner/workers"
	"gitlab.com/NebulousLabs/errors"
	"gitlab.com/SkynetLabs/skyd/build"
)

const (
	// cyclesToWait establishes a common number of SleepBetweenScans cycles we
	// should wait until we consider that a file has been or hasn't been picked
	// by the scanner.
	cyclesToWait = 10
)

// TestScanner ensures that Scanner does its job.
func TestScanner(t *testing.T) {
	if testing.Short() {
		t.SkipNow()
	}
	t.Parallel()

	ctx := context.Background()
	db, err := test.NewDatabase(ctx, t.Name())
	if err != nil {
		t.Fatal(err)
	}

	cfg, err := test.LoadTestConfig()
	if err != nil {
		t.Fatal(err)
	}
	skydcm := skyd.NewSkydClientMock()
	scanner := workers.NewScanner(db, test.NewDiscardLogger(), cfg.MinPinners, cfg.ServerName, cfg.SleepBetweenScans, skydcm)
	defer func() {
		if e := scanner.Close(); e != nil {
			t.Error(errors.AddContext(e, "failed to close threadgroup"))
		}
	}()
	err = scanner.Start()
	if err != nil {
		t.Fatal(err)
	}

	// Add a skylink from the name of a different server.
	sl := test.RandomSkylink()
	otherServer := "other server"
	_, err = db.CreateSkylink(ctx, sl, otherServer)
	if err != nil {
		t.Fatal(err)
	}

	// Sleep for a while, giving a chance to the scanner to pick the skylink up.
<<<<<<< HEAD
	time.Sleep(cyclesToWait * workers.SleepBetweenScans())
=======
	time.Sleep(cyclesToWait * scanner.SleepBetweenScans())
>>>>>>> 7a1324ec
	// Make sure the skylink isn't pinned on the local (mock) skyd.
	if skydcm.IsPinning(sl.String()) {
		t.Fatal("We didn't expect skyd to be pinning this.")
	}
	// Remove the other server, making the file underpinned.
	err = db.RemoveServerFromSkylink(ctx, sl, otherServer)
	if err != nil {
		t.Fatal(err)
	}

	// Wait for the skylink should be picked up and pinned on the local skyd.
<<<<<<< HEAD
	err = build.Retry(cyclesToWait, workers.SleepBetweenScans(), func() error {
=======
	err = build.Retry(cyclesToWait, scanner.SleepBetweenScans(), func() error {
>>>>>>> 7a1324ec
		// Make sure the skylink is pinned on the local (mock) skyd.
		if !skydcm.IsPinning(sl.String()) {
			return errors.New("we expected skyd to be pinning this")
		}
		return nil
	})
	if err != nil {
		t.Fatal(err)
	}
}

// TestScannerDryRun ensures that dry_run works as expected.
func TestScannerDryRun(t *testing.T) {
	if testing.Short() {
		t.SkipNow()
	}
	// Don't run this test in parallel since we set "dry_run". mongo is shared
	// by the tests.

	ctx := context.Background()
	db, err := test.NewDatabase(ctx, t.Name())
	if err != nil {
		t.Fatal(err)
	}
	// Set dry_run: true.
	err = db.SetConfigValue(ctx, conf.ConfDryRun, "true")
	if err != nil {
		t.Fatal(err)
	}
	defer func() {
		err = db.SetConfigValue(ctx, conf.ConfDryRun, "false")
		if err != nil {
			t.Fatal(err)
		}
	}()

	cfg, err := test.LoadTestConfig()
	if err != nil {
		t.Fatal(err)
	}
	skydcm := skyd.NewSkydClientMock()
	scanner := workers.NewScanner(db, test.NewDiscardLogger(), cfg.MinPinners, cfg.ServerName, cfg.SleepBetweenScans, skydcm)
	defer func() {
		if e := scanner.Close(); e != nil {
			t.Error(errors.AddContext(e, "failed to close threadgroup"))
		}
	}()
	err = scanner.Start()
	if err != nil {
		t.Fatal(err)
	}

	// Trigger a pin event.
	//
	// Add a skylink from the name of a different server.
	sl := test.RandomSkylink()
	otherServer := "other server"
	_, err = db.CreateSkylink(ctx, sl, otherServer)
	if err != nil {
		t.Fatal(err)
	}
	// Sleep for a while, giving a chance to the scanner to pick the skylink up.
<<<<<<< HEAD
	time.Sleep(cyclesToWait * workers.SleepBetweenScans())
=======
	time.Sleep(cyclesToWait * scanner.SleepBetweenScans())
>>>>>>> 7a1324ec
	// Make sure the skylink isn't pinned on the local (mock) skyd.
	if skydcm.IsPinning(sl.String()) {
		t.Fatal("We didn't expect skyd to be pinning this.")
	}
	// Remove the other server, making the file underpinned.
	err = db.RemoveServerFromSkylink(ctx, sl, otherServer)
	if err != nil {
		t.Fatal(err)
	}

	// Wait - the skylink should not be picked up and pinned on the local skyd.
<<<<<<< HEAD
	time.Sleep(cyclesToWait * workers.SleepBetweenScans())
=======
	time.Sleep(cyclesToWait * scanner.SleepBetweenScans())
>>>>>>> 7a1324ec

	// Verify skyd doesn't have the pin.
	//
	// Make sure the skylink is not pinned on the local (mock) skyd.
	if skydcm.IsPinning(sl.String()) {
		t.Fatal("We did not expect skyd to be pinning this.")
	}

	// Turn off dry run.
	err = db.SetConfigValue(ctx, conf.ConfDryRun, "false")
	if err != nil {
		t.Fatal(err)
	}

	// Wait for the skylink should be picked up and pinned on the local skyd.
<<<<<<< HEAD
	err = build.Retry(cyclesToWait, workers.SleepBetweenScans(), func() error {
=======
	err = build.Retry(cyclesToWait, scanner.SleepBetweenScans(), func() error {
>>>>>>> 7a1324ec
		// Make sure the skylink is pinned on the local (mock) skyd.
		if !skydcm.IsPinning(sl.String()) {
			return errors.New("we expected skyd to be pinning this")
		}
		return nil
	})
	if err != nil {
		t.Fatal(err)
	}
}<|MERGE_RESOLUTION|>--- conflicted
+++ resolved
@@ -58,11 +58,7 @@
 	}
 
 	// Sleep for a while, giving a chance to the scanner to pick the skylink up.
-<<<<<<< HEAD
-	time.Sleep(cyclesToWait * workers.SleepBetweenScans())
-=======
 	time.Sleep(cyclesToWait * scanner.SleepBetweenScans())
->>>>>>> 7a1324ec
 	// Make sure the skylink isn't pinned on the local (mock) skyd.
 	if skydcm.IsPinning(sl.String()) {
 		t.Fatal("We didn't expect skyd to be pinning this.")
@@ -74,11 +70,7 @@
 	}
 
 	// Wait for the skylink should be picked up and pinned on the local skyd.
-<<<<<<< HEAD
-	err = build.Retry(cyclesToWait, workers.SleepBetweenScans(), func() error {
-=======
 	err = build.Retry(cyclesToWait, scanner.SleepBetweenScans(), func() error {
->>>>>>> 7a1324ec
 		// Make sure the skylink is pinned on the local (mock) skyd.
 		if !skydcm.IsPinning(sl.String()) {
 			return errors.New("we expected skyd to be pinning this")
@@ -141,11 +133,7 @@
 		t.Fatal(err)
 	}
 	// Sleep for a while, giving a chance to the scanner to pick the skylink up.
-<<<<<<< HEAD
-	time.Sleep(cyclesToWait * workers.SleepBetweenScans())
-=======
 	time.Sleep(cyclesToWait * scanner.SleepBetweenScans())
->>>>>>> 7a1324ec
 	// Make sure the skylink isn't pinned on the local (mock) skyd.
 	if skydcm.IsPinning(sl.String()) {
 		t.Fatal("We didn't expect skyd to be pinning this.")
@@ -157,11 +145,7 @@
 	}
 
 	// Wait - the skylink should not be picked up and pinned on the local skyd.
-<<<<<<< HEAD
-	time.Sleep(cyclesToWait * workers.SleepBetweenScans())
-=======
 	time.Sleep(cyclesToWait * scanner.SleepBetweenScans())
->>>>>>> 7a1324ec
 
 	// Verify skyd doesn't have the pin.
 	//
@@ -177,11 +161,7 @@
 	}
 
 	// Wait for the skylink should be picked up and pinned on the local skyd.
-<<<<<<< HEAD
-	err = build.Retry(cyclesToWait, workers.SleepBetweenScans(), func() error {
-=======
 	err = build.Retry(cyclesToWait, scanner.SleepBetweenScans(), func() error {
->>>>>>> 7a1324ec
 		// Make sure the skylink is pinned on the local (mock) skyd.
 		if !skydcm.IsPinning(sl.String()) {
 			return errors.New("we expected skyd to be pinning this")
