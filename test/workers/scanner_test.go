package workers

import (
	"context"
	"testing"
	"time"

	"github.com/skynetlabs/pinner/conf"
	"github.com/skynetlabs/pinner/skyd"
	"github.com/skynetlabs/pinner/test"
	"github.com/skynetlabs/pinner/workers"
	"gitlab.com/NebulousLabs/errors"
	"gitlab.com/SkynetLabs/skyd/build"
)

const (
	// cyclesToWait establishes a common number of SleepBetweenScans cycles we
	// should wait until we consider that a file has been or hasn't been picked
	// by the scanner.
	cyclesToWait = 10
)

// TestScanner ensures that Scanner does its job.
func TestScanner(t *testing.T) {
	if testing.Short() {
		t.SkipNow()
	}
	t.Parallel()

	ctx := context.Background()
	db, err := test.NewDatabase(ctx, t.Name())
	if err != nil {
		t.Fatal(err)
	}

	cfg, err := test.LoadTestConfig()
	if err != nil {
		t.Fatal(err)
	}
	skydcm := skyd.NewSkydClientMock()
	scanner := workers.NewScanner(db, test.NewDiscardLogger(), cfg.MinPinners, "", cfg.ServerName, skydcm)
	defer func() {
		if e := scanner.Close(); e != nil {
			t.Error(errors.AddContext(e, "failed to close threadgroup"))
		}
	}()
	err = scanner.Start()
	if err != nil {
		t.Fatal(err)
	}

	// Add a skylink from the name of a different server.
	sl := test.RandomSkylink()
	otherServer := "other server"
	_, err = db.CreateSkylink(ctx, sl, otherServer)
	if err != nil {
		t.Fatal(err)
	}
<<<<<<< HEAD
	// Sleep for two cycles.
	time.Sleep(2 * scanner.SleepBetweenScans())
=======

	// Sleep for a while, giving a chance to the scanner to pick the skylink up.
	time.Sleep(cyclesToWait * workers.SleepBetweenScans())
>>>>>>> cc6f9c3e
	// Make sure the skylink isn't pinned on the local (mock) skyd.
	if skydcm.IsPinning(sl.String()) {
		t.Fatal("We didn't expect skyd to be pinning this.")
	}
	// Remove the other server, making the file underpinned.
	err = db.RemoveServerFromSkylink(ctx, sl, otherServer)
	if err != nil {
		t.Fatal(err)
	}

<<<<<<< HEAD
	// Wait - the skylink should be picked up and pinned on the local skyd.
	time.Sleep(3 * scanner.SleepBetweenScans())

	// Make sure the skylink is pinned on the local (mock) skyd.
	if !skydcm.IsPinning(sl.String()) {
		t.Fatal("We expected skyd to be pinning this.")
=======
	// Wait for the skylink should be picked up and pinned on the local skyd.
	err = build.Retry(cyclesToWait, workers.SleepBetweenScans(), func() error {
		// Make sure the skylink is pinned on the local (mock) skyd.
		if !skydcm.IsPinning(sl.String()) {
			return errors.New("we expected skyd to be pinning this")
		}
		return nil
	})
	if err != nil {
		t.Fatal(err)
>>>>>>> cc6f9c3e
	}
}

// TestScannerDryRun ensures that dry_run works as expected.
func TestScannerDryRun(t *testing.T) {
	if testing.Short() {
		t.SkipNow()
	}
	// Don't run this test in parallel since we set "dry_run". mongo is shared
	// by the tests.

	ctx := context.Background()
	db, err := test.NewDatabase(ctx, t.Name())
	if err != nil {
		t.Fatal(err)
	}
	// Set dry_run: true.
	err = db.SetConfigValue(ctx, conf.ConfDryRun, "true")
	if err != nil {
		t.Fatal(err)
	}
	defer func() {
		err = db.SetConfigValue(ctx, conf.ConfDryRun, "false")
		if err != nil {
			t.Fatal(err)
		}
	}()

	cfg, err := test.LoadTestConfig()
	if err != nil {
		t.Fatal(err)
	}
	skydcm := skyd.NewSkydClientMock()
	scanner := workers.NewScanner(db, test.NewDiscardLogger(), cfg.MinPinners, cfg.ServerName, cfg.SleepBetweenScans, skydcm)
	defer func() {
		if e := scanner.Close(); e != nil {
			t.Error(errors.AddContext(e, "failed to close threadgroup"))
		}
	}()
	err = scanner.Start()
	if err != nil {
		t.Fatal(err)
	}

	// Trigger a pin event.
	//
	// Add a skylink from the name of a different server.
	sl := test.RandomSkylink()
	otherServer := "other server"
	_, err = db.CreateSkylink(ctx, sl, otherServer)
	if err != nil {
		t.Fatal(err)
	}
<<<<<<< HEAD
	// Sleep for two cycles.
	time.Sleep(2 * scanner.SleepBetweenScans())
=======
	// Sleep for a while, giving a chance to the scanner to pick the skylink up.
	time.Sleep(cyclesToWait * workers.SleepBetweenScans())
>>>>>>> cc6f9c3e
	// Make sure the skylink isn't pinned on the local (mock) skyd.
	if skydcm.IsPinning(sl.String()) {
		t.Fatal("We didn't expect skyd to be pinning this.")
	}
	// Remove the other server, making the file underpinned.
	err = db.RemoveServerFromSkylink(ctx, sl, otherServer)
	if err != nil {
		t.Fatal(err)
	}

	// Wait - the skylink should not be picked up and pinned on the local skyd.
<<<<<<< HEAD
	time.Sleep(3 * scanner.SleepBetweenScans())
=======
	time.Sleep(cyclesToWait * workers.SleepBetweenScans())
>>>>>>> cc6f9c3e

	// Verify skyd doesn't have the pin.
	//
	// Make sure the skylink is not pinned on the local (mock) skyd.
	if skydcm.IsPinning(sl.String()) {
		t.Fatal("We did not expect skyd to be pinning this.")
	}

	// Turn off dry run.
	err = db.SetConfigValue(ctx, conf.ConfDryRun, "false")
	if err != nil {
		t.Fatal(err)
	}

<<<<<<< HEAD
	// Verify skyd gets the pin.
	//
	// Wait enough time for the pinner to pick up the new value for dry_run and
	// rescan.
	time.Sleep(10 * scanner.SleepBetweenScans())

	// Make sure the skylink is pinned on the local (mock) skyd.
	if !skydcm.IsPinning(sl.String()) {
		t.Fatal("We expected skyd to be pinning this.")
=======
	// Wait for the skylink should be picked up and pinned on the local skyd.
	err = build.Retry(cyclesToWait, workers.SleepBetweenScans(), func() error {
		// Make sure the skylink is pinned on the local (mock) skyd.
		if !skydcm.IsPinning(sl.String()) {
			return errors.New("we expected skyd to be pinning this")
		}
		return nil
	})
	if err != nil {
		t.Fatal(err)
>>>>>>> cc6f9c3e
	}
}<|MERGE_RESOLUTION|>--- conflicted
+++ resolved
@@ -56,14 +56,9 @@
 	if err != nil {
 		t.Fatal(err)
 	}
-<<<<<<< HEAD
-	// Sleep for two cycles.
-	time.Sleep(2 * scanner.SleepBetweenScans())
-=======
 
 	// Sleep for a while, giving a chance to the scanner to pick the skylink up.
-	time.Sleep(cyclesToWait * workers.SleepBetweenScans())
->>>>>>> cc6f9c3e
+	time.Sleep(cyclesToWait * scanner.SleepBetweenScans())
 	// Make sure the skylink isn't pinned on the local (mock) skyd.
 	if skydcm.IsPinning(sl.String()) {
 		t.Fatal("We didn't expect skyd to be pinning this.")
@@ -74,16 +69,8 @@
 		t.Fatal(err)
 	}
 
-<<<<<<< HEAD
-	// Wait - the skylink should be picked up and pinned on the local skyd.
-	time.Sleep(3 * scanner.SleepBetweenScans())
-
-	// Make sure the skylink is pinned on the local (mock) skyd.
-	if !skydcm.IsPinning(sl.String()) {
-		t.Fatal("We expected skyd to be pinning this.")
-=======
 	// Wait for the skylink should be picked up and pinned on the local skyd.
-	err = build.Retry(cyclesToWait, workers.SleepBetweenScans(), func() error {
+	err = build.Retry(cyclesToWait, scanner.SleepBetweenScans(), func() error {
 		// Make sure the skylink is pinned on the local (mock) skyd.
 		if !skydcm.IsPinning(sl.String()) {
 			return errors.New("we expected skyd to be pinning this")
@@ -92,7 +79,6 @@
 	})
 	if err != nil {
 		t.Fatal(err)
->>>>>>> cc6f9c3e
 	}
 }
 
@@ -146,13 +132,8 @@
 	if err != nil {
 		t.Fatal(err)
 	}
-<<<<<<< HEAD
-	// Sleep for two cycles.
-	time.Sleep(2 * scanner.SleepBetweenScans())
-=======
 	// Sleep for a while, giving a chance to the scanner to pick the skylink up.
-	time.Sleep(cyclesToWait * workers.SleepBetweenScans())
->>>>>>> cc6f9c3e
+	time.Sleep(cyclesToWait * scanner.SleepBetweenScans())
 	// Make sure the skylink isn't pinned on the local (mock) skyd.
 	if skydcm.IsPinning(sl.String()) {
 		t.Fatal("We didn't expect skyd to be pinning this.")
@@ -164,11 +145,7 @@
 	}
 
 	// Wait - the skylink should not be picked up and pinned on the local skyd.
-<<<<<<< HEAD
-	time.Sleep(3 * scanner.SleepBetweenScans())
-=======
-	time.Sleep(cyclesToWait * workers.SleepBetweenScans())
->>>>>>> cc6f9c3e
+	time.Sleep(cyclesToWait * scanner.SleepBetweenScans())
 
 	// Verify skyd doesn't have the pin.
 	//
@@ -183,19 +160,8 @@
 		t.Fatal(err)
 	}
 
-<<<<<<< HEAD
-	// Verify skyd gets the pin.
-	//
-	// Wait enough time for the pinner to pick up the new value for dry_run and
-	// rescan.
-	time.Sleep(10 * scanner.SleepBetweenScans())
-
-	// Make sure the skylink is pinned on the local (mock) skyd.
-	if !skydcm.IsPinning(sl.String()) {
-		t.Fatal("We expected skyd to be pinning this.")
-=======
 	// Wait for the skylink should be picked up and pinned on the local skyd.
-	err = build.Retry(cyclesToWait, workers.SleepBetweenScans(), func() error {
+	err = build.Retry(cyclesToWait, scanner.SleepBetweenScans(), func() error {
 		// Make sure the skylink is pinned on the local (mock) skyd.
 		if !skydcm.IsPinning(sl.String()) {
 			return errors.New("we expected skyd to be pinning this")
@@ -204,6 +170,5 @@
 	})
 	if err != nil {
 		t.Fatal(err)
->>>>>>> cc6f9c3e
 	}
 }